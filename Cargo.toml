[package]
name = "chakra"
<<<<<<< HEAD
version = "0.10.0"
=======
version = "0.9.6"
>>>>>>> 50341ea8
edition = "2021"
description = "A WebAssembly Runtime"
license = "MIT"
authors = ["Kumar Anirudha <chakra@anirudha.dev>"]
repository = "https://github.com/anistark/chakra"
readme = "README.md"
keywords = ["wasm", "webassembly", "browser", "runtime", "cli"]
categories = ["command-line-utilities", "development-tools", "wasm"]
include = ["src/**", "assets/**", "Cargo.toml", "README.md", "LICENSE"]
documentation = "https://docs.rs/chakra"
rust-version = "1.70.0"

[dependencies]
clap = { version = "4.5.40", features = ["derive"] }
tiny_http = "0.12"
webbrowser = "1.0.5"
notify = "5.1.0"
notify-debouncer-mini = "0.2.1"
thiserror = "1.0"
anyhow = "1.0"
serde = { version = "1.0", features = ["derive"] }
toml = "0.8.23"
dirs = "6.0.0"
serde_json = "1.0.140"
chrono = "0.4.41"

[dev-dependencies]
tempfile = "3.8"

[[bin]]
name = "chakra"<|MERGE_RESOLUTION|>--- conflicted
+++ resolved
@@ -1,10 +1,6 @@
 [package]
 name = "chakra"
-<<<<<<< HEAD
 version = "0.10.0"
-=======
-version = "0.9.6"
->>>>>>> 50341ea8
 edition = "2021"
 description = "A WebAssembly Runtime"
 license = "MIT"
